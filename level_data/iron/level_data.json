{
  "27": {
    "type": "empty",
    "color": [
      1,
      0,
      0
    ],
    "height": 1
  },
  "51": {
    "type": "empty",
    "color": [
      1,
      0,
      0
    ],
    "height": 1
  },
  "62": {
    "type": "empty",
    "color": [
      1,
      0,
      0
    ],
    "height": 1
  },
  "64": {
    "type": "spikes",
    "color": [
      1,
      1,
      1
    ],
    "height": 1
  },
  "74": {
    "type": "empty",
    "color": [
      0,
      0,
      1
    ],
    "height": 6
  },
  "76": {
    "type": "spikes",
    "color": [
      1,
      1,
      1
    ],
    "height": 6
  },
  "87": {
    "type": "empty",
    "color": [
      0,
      1,
      0
    ],
    "height": 1
  },
  "99": {
    "type": "empty",
    "color": [
      1,
      0,
      0
    ],
    "height": 1
  },
  "111": {
    "type": "empty",
    "color": [
      1,
      0,
      0
    ],
    "height": 1
  },
  "122": {
    "type": "empty",
    "color": [
      0,
      0,
      1
    ],
    "height": 6
  },
  "124": {
    "type": "spikes",
    "color": [
      1,
      1,
      1
    ],
    "height": 1
  },
  "135": {
    "type": "empty",
    "color": [
      1,
      0,
      0
    ],
    "height": 1
  },
  "138": {
    "type": "tower",
    "color": [
      1,
      0,
      0
    ],
    "height": 1
  },
  "139": {
    "type": "tower",
    "color": [
      1,
      0,
      0
    ],
    "height": 1
  },
  "140": {
    "type": "tower",
    "color": [
      1,
      0,
      0
    ],
    "height": 1
  },
  "141": {
    "type": "tower",
    "color": [
      1,
      0,
      0
    ],
    "height": 1
  },
  "142": {
    "type": "towerWithSpikes",
    "color": [
      1,
      0,
      0
    ],
    "height": 1
  },
  "162": {
    "type": "empty",
    "color": [
      0,
      0,
      1
    ],
    "height": 1
  },
  "164": {
    "type": "spikes",
    "color": [
      1,
      1,
      1
    ],
    "height": 1
  },
  "185": {
    "type": "empty",
    "color": [
      0,
      1,
      0
    ],
    "height": 1
  },
<<<<<<< HEAD
  "228": {
    "type": "floatingSquare",
    "height": 1,
=======
  "187": {
    "type": "towerWithSpikes",
>>>>>>> ea1d1085
    "color": [
      1,
      0,
      0
    ],
    "height": 1
  },
  "206": {
    "type": "epmty",
    "color": [
      1,
      0,
      0
    ],
    "height": 1
  },
  "227": {
    "type": "epmty",
    "color": [
      1,
      0,
      0
    ],
    "height": 1
  },
  "230": {
    "type": "tower",
    "color": [
      1,
      0,
      0
    ],
<<<<<<< HEAD
    "height": 1
=======
    "height": 2
>>>>>>> ea1d1085
  },
  "242": {
    "type": "empty",
    "color": [
      1,
      0,
      0
    ],
<<<<<<< HEAD
    "height": 1
  },
  "279": {
    "type": "towerWithSpikes",
    "height": 1
=======
    "height": 2
  },
  "256": {
    "type": "spikes",
    "color": [
      1,
      1,
      1
    ],
    "height": 2
>>>>>>> ea1d1085
  },
  "268": {
    "type": "towerWithSpikes",
    "color": [
      1,
      0,
      0
    ],
    "height": 1
  },
  "278": {
    "type": "empty",
    "color": [
      1,
      0,
      0
    ],
    "height": 2
  },
  "290": {
    "type": "empty",
    "color": [
      1,
      0,
      0
    ],
<<<<<<< HEAD
    "height": 1
=======
    "height": 2
>>>>>>> ea1d1085
  },
  "304": {
    "type": "tower",
    "color": [
      1,
      0,
      0
    ],
    "height": 2
  },
  "316": {
    "type": "spikes",
    "color": [
      1,
      1,
      1
    ],
    "height": 2
  },
  "326": {
    "type": "epmty",
    "color": [
      1,
      0,
      0
    ],
<<<<<<< HEAD
    "height": 1
=======
    "height": 2
>>>>>>> ea1d1085
  },
  "329": {
    "type": "floatingSquare",
    "color": [
      0,
      1,
      0
    ],
    "height": 1
  },
  "330": {
    "type": "floatingSquare",
    "color": [
      0,
      1,
      0
    ],
    "height": 1
  },
  "331": {
    "type": "floatingSquare",
    "color": [
      0,
      1,
      0
    ],
    "height": 1
  },
  "332": {
    "type": "floatingSquare",
    "color": [
      0,
      1,
      0
    ],
    "height": 1
  },
  "335": {
    "type": "floatingSquare",
    "color": [
      0,
      0,
      1
    ],
<<<<<<< HEAD
    "height": 1
=======
    "height": 3
>>>>>>> ea1d1085
  },
  "336": {
    "type": "floatingSquare",
    "color": [
      0,
      0,
      1
    ],
<<<<<<< HEAD
    "height": 1
=======
    "height": 3
>>>>>>> ea1d1085
  },
  "337": {
    "type": "floatingSquare",
    "color": [
      0,
      0,
      1
    ],
    "height": 3
  },
  "338": {
    "type": "floatingSquare",
    "color": [
      0,
      0,
      1
    ],
    "height": 3
  },
  "356": {
    "type": "spikes",
    "color": [
      1,
      1,
      1
    ],
<<<<<<< HEAD
=======
    "height": 2
  },
  "362": {
    "type": "spikes",
    "color": [
      1,
      1,
      1
    ],
    "height": 2
  },
  "374": {
    "type": "floatingSquare",
    "color": [
      0,
      0,
      1
    ],
>>>>>>> ea1d1085
    "height": 1
  },
  "377": {
    "type": "floatingSquare",
    "color": [
      0,
      0,
      1
    ],
    "height": 3
  },
  "386": {
    "type": "empty",
    "color": [
      0,
      0,
      1
    ],
    "height": 2
  },
  "392": {
    "type": "floatingSquareWithSpikes",
    "color": [
      0,
      0,
      1
    ],
    "height": 2
  },
  "395": {
    "type": "floatingSquareWithSpikes",
    "color": [
      0,
      0,
      1
    ],
    "height": 2
  },
  "398": {
    "type": "empty",
    "color": [
      1,
      0,
      0
    ],
<<<<<<< HEAD
    "height": 1
  },
  "396": {
    "type": "floatingSquare",
    "height": 1,
=======
    "height": 2
  },
  "410": {
    "type": "empty",
>>>>>>> ea1d1085
    "color": [
      1,
      0,
      0
    ],
    "height": 2
  },
  "413": {
    "type": "floatingSquare",
    "color": [
      1,
      1,
      1
    ],
<<<<<<< HEAD
    "height": 1
=======
    "height": 0
>>>>>>> ea1d1085
  },
  "414": {
    "type": "floatingSquare",
    "color": [
      1,
      1,
      1
    ],
<<<<<<< HEAD
    "height": 1
=======
    "height": 0
>>>>>>> ea1d1085
  },
  "415": {
    "type": "floatingSquare",
    "color": [
      1,
      1,
      1
    ],
    "height": 0
  },
  "416": {
    "type": "tower",
    "color": [
      1,
      0,
      0
    ],
    "height": 1
  },
  "419": {
    "type": "tower",
    "color": [
      1,
      0,
      0
    ],
<<<<<<< HEAD
    "height": 1
=======
    "height": 4
  },
  "422": {
    "type": "floatingSquare",
    "color": [
      0,
      0,
      1
    ],
    "height": 4
>>>>>>> ea1d1085
  }
}<|MERGE_RESOLUTION|>--- conflicted
+++ resolved
@@ -6,7 +6,7 @@
       0,
       0
     ],
-    "height": 1
+    "height": 6
   },
   "51": {
     "type": "empty",
@@ -15,7 +15,7 @@
       0,
       0
     ],
-    "height": 1
+    "height": 6
   },
   "62": {
     "type": "empty",
@@ -24,7 +24,7 @@
       0,
       0
     ],
-    "height": 1
+    "height": 6
   },
   "64": {
     "type": "spikes",
@@ -33,7 +33,7 @@
       1,
       1
     ],
-    "height": 1
+    "height": 6
   },
   "74": {
     "type": "empty",
@@ -60,7 +60,7 @@
       1,
       0
     ],
-    "height": 1
+    "height": 6
   },
   "99": {
     "type": "empty",
@@ -69,7 +69,7 @@
       0,
       0
     ],
-    "height": 1
+    "height": 6
   },
   "111": {
     "type": "empty",
@@ -78,7 +78,7 @@
       0,
       0
     ],
-    "height": 1
+    "height": 6
   },
   "122": {
     "type": "empty",
@@ -96,7 +96,7 @@
       1,
       1
     ],
-    "height": 1
+    "height": 6
   },
   "135": {
     "type": "empty",
@@ -105,7 +105,7 @@
       0,
       0
     ],
-    "height": 1
+    "height": 6
   },
   "138": {
     "type": "tower",
@@ -179,14 +179,8 @@
     ],
     "height": 1
   },
-<<<<<<< HEAD
-  "228": {
-    "type": "floatingSquare",
-    "height": 1,
-=======
   "187": {
     "type": "towerWithSpikes",
->>>>>>> ea1d1085
     "color": [
       1,
       0,
@@ -219,11 +213,7 @@
       0,
       0
     ],
-<<<<<<< HEAD
-    "height": 1
-=======
-    "height": 2
->>>>>>> ea1d1085
+    "height": 2
   },
   "242": {
     "type": "empty",
@@ -232,13 +222,6 @@
       0,
       0
     ],
-<<<<<<< HEAD
-    "height": 1
-  },
-  "279": {
-    "type": "towerWithSpikes",
-    "height": 1
-=======
     "height": 2
   },
   "256": {
@@ -249,7 +232,6 @@
       1
     ],
     "height": 2
->>>>>>> ea1d1085
   },
   "268": {
     "type": "towerWithSpikes",
@@ -276,11 +258,7 @@
       0,
       0
     ],
-<<<<<<< HEAD
-    "height": 1
-=======
-    "height": 2
->>>>>>> ea1d1085
+    "height": 2
   },
   "304": {
     "type": "tower",
@@ -307,11 +285,7 @@
       0,
       0
     ],
-<<<<<<< HEAD
-    "height": 1
-=======
-    "height": 2
->>>>>>> ea1d1085
+    "height": 2
   },
   "329": {
     "type": "floatingSquare",
@@ -356,11 +330,7 @@
       0,
       1
     ],
-<<<<<<< HEAD
-    "height": 1
-=======
     "height": 3
->>>>>>> ea1d1085
   },
   "336": {
     "type": "floatingSquare",
@@ -369,11 +339,7 @@
       0,
       1
     ],
-<<<<<<< HEAD
-    "height": 1
-=======
     "height": 3
->>>>>>> ea1d1085
   },
   "337": {
     "type": "floatingSquare",
@@ -400,8 +366,6 @@
       1,
       1
     ],
-<<<<<<< HEAD
-=======
     "height": 2
   },
   "362": {
@@ -420,7 +384,6 @@
       0,
       1
     ],
->>>>>>> ea1d1085
     "height": 1
   },
   "377": {
@@ -466,18 +429,10 @@
       0,
       0
     ],
-<<<<<<< HEAD
-    "height": 1
-  },
-  "396": {
-    "type": "floatingSquare",
-    "height": 1,
-=======
     "height": 2
   },
   "410": {
     "type": "empty",
->>>>>>> ea1d1085
     "color": [
       1,
       0,
@@ -492,11 +447,7 @@
       1,
       1
     ],
-<<<<<<< HEAD
-    "height": 1
-=======
     "height": 0
->>>>>>> ea1d1085
   },
   "414": {
     "type": "floatingSquare",
@@ -505,11 +456,7 @@
       1,
       1
     ],
-<<<<<<< HEAD
-    "height": 1
-=======
     "height": 0
->>>>>>> ea1d1085
   },
   "415": {
     "type": "floatingSquare",
@@ -536,9 +483,6 @@
       0,
       0
     ],
-<<<<<<< HEAD
-    "height": 1
-=======
     "height": 4
   },
   "422": {
@@ -549,6 +493,5 @@
       1
     ],
     "height": 4
->>>>>>> ea1d1085
   }
 }